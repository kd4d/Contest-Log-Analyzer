# Contest Log Analyzer/contest_tools/reports/chart_point_contribution.py
#
<<<<<<< HEAD
# Purpose: Generates a stacked bar chart showing the point contribution
#          of each continent for a multi-log comparison.
#
# Author: Mark Bailey, KD4D
# Contact: kd4d@kd4d.org
# Date: 2025-08-04
# Version: 0.30.4-Beta
=======
# Purpose: Generates a comparative report with side-by-side pie charts and tables
#          showing the breakdown of QSO points for two logs.
#
# Author: Mark Bailey, KD4D
# Contact: kd4d@kd4d.org
# Date: 2025-08-05
# Version: 0.30.0-Beta
>>>>>>> 7452af0b
#
# Copyright (c) 2025 Mark Bailey, KD4D
#
# License: Mozilla Public License, v. 2.0
#          (https://www.mozilla.org/MPL/2.0/)
#
# This Source Code Form is subject to the terms of the Mozilla Public
# License, v. 2.0. If a copy of the MPL was not distributed with this
# file, You can obtain one at http://mozilla.org/MPL/2.0/.
# --- Revision History ---
<<<<<<< HEAD
## [0.30.4-Beta] - 2025-08-04
### Changed
# - Reverted chart generation from Plotly back to Matplotlib/Seaborn.
import pandas as pd
import matplotlib.pyplot as plt
import seaborn as sns
from .report_interface import ReportInterface

class PointContributionChart(ReportInterface):
    report_name = "Point Contribution Breakdown"
    report_id = "chart_point_contribution"
    report_type = 'chart'

    supports_single = False
    supports_multi = True
    supports_pairwise = False

    def generate(self, output_path: str, **kwargs) -> str:
        if not self.logs or len(self.logs) < 2:
            return "This report requires at least two logs for comparison."

        all_calls = [log.get_metadata().get('MyCall', f'Log {i+1}') for i, log in enumerate(self.logs)]
        
        continent_points = {call: {} for call in all_calls}
        continents = set()

        for i, log in enumerate(self.logs):
            df = log.get_processed_data()
            df_no_dupes = df[df['Dupe'] == False]
            
            points_by_cont = df_no_dupes.groupby('Continent')['QSOPoints'].sum().to_dict()
            call = all_calls[i]
            
            for cont, points in points_by_cont.items():
                continent_points[call][cont] = points
                continents.add(cont)
        
        sorted_continents = sorted(list(continents))

        df_plot = pd.DataFrame(continent_points).fillna(0).T
        df_plot = df_plot[sorted_continents]

        fig, ax = plt.subplots(figsize=(10, 6))
        df_plot.plot(kind='bar', stacked=True, ax=ax)

        ax.set_title('Point Contribution by Continent', fontsize=16)
        ax.set_xlabel('Callsign')
        ax.set_ylabel('Total Points')
        ax.tick_params(axis='x', rotation=0)
        ax.legend(title='Continent')
        
        plt.tight_layout()
        
        combo_id = '_vs_'.join(sorted(all_calls))
        filename = f"{self.report_id}_all bands_{combo_id}.png"
        filepath = self._save_figure(fig, output_path, filename)

        return f"Point Contribution charts saved to:\n  - {filepath}"
=======
## [0.30.0-Beta] - 2025-08-05
# - Initial release of Version 0.30.0-Beta.
# - Standardized all project files to a common baseline version.
from .report_interface import ContestReport
from ._report_utils import get_valid_dataframe, create_output_directory
import matplotlib.pyplot as plt
import pandas as pd
import os
import logging

class Report(ContestReport):
    """
    Generates a comparative report with side-by-side pie charts showing QSO point contributions.
    """
    report_id = "chart_point_contribution"
    report_name = "Point Contribution Breakdown (Comparative)"
    report_type = "chart"
    supports_single = False
    supports_pairwise = True
    supports_multi = False

    def generate(self, output_path: str, **kwargs) -> str:
        """
        Generates the pie charts and tables.
        """
        create_output_directory(output_path)
        include_dupes = kwargs.get('include_dupes', False)
        
        if len(self.logs) != 2:
            return f"Report '{self.report_name}' requires exactly two logs for comparison. Skipping."

        log1, log2 = self.logs[0], self.logs[1]
        call1 = log1.get_metadata().get('MyCall', 'Log1')
        call2 = log2.get_metadata().get('MyCall', 'Log2')
        
        df1 = get_valid_dataframe(log1, include_dupes)
        df2 = get_valid_dataframe(log2, include_dupes)

        if df1['QSOPoints'].sum() == 0 and df2['QSOPoints'].sum() == 0:
            return f"Skipping '{self.report_name}': No QSO points found in either log."

        fig, axes = plt.subplots(1, 2, figsize=(16, 7))
        fig.suptitle(f'QSO Point Contribution: {call1} vs {call2}', fontsize=16)

        # --- Process and Plot for Log 1 ---
        point_counts1 = df1['QSOPoints'].value_counts().sort_index()
        total_qsos1 = point_counts1.sum()
        point_labels1 = [f'{idx}-pt\n({val:,.0f} QSOs)' for idx, val in point_counts1.items()]
        
        wedges1, texts1, autotexts1 = axes[0].pie(
            point_counts1, labels=point_labels1, autopct=lambda p: f'{p:.1f}%',
            startangle=90, textprops={'fontsize': 10}, wedgeprops={'edgecolor': 'white'}
        )
        axes[0].set_title(f'{call1}\nTotal Points: {df1["QSOPoints"].sum():,.0f}', fontsize=12)
        plt.setp(autotexts1, size=10, weight="bold", color="white")

        # --- Process and Plot for Log 2 ---
        point_counts2 = df2['QSOPoints'].value_counts().sort_index()
        total_qsos2 = point_counts2.sum()
        point_labels2 = [f'{idx}-pt\n({val:,.0f} QSOs)' for idx, val in point_counts2.items()]
        
        wedges2, texts2, autotexts2 = axes[1].pie(
            point_counts2, labels=point_labels2, autopct=lambda p: f'{p:.1f}%',
            startangle=90, textprops={'fontsize': 10}, wedgeprops={'edgecolor': 'white'}
        )
        axes[1].set_title(f'{call2}\nTotal Points: {df2["QSOPoints"].sum():,.0f}', fontsize=12)
        plt.setp(autotexts2, size=10, weight="bold", color="white")
        
        # --- Create Summary Table ---
        summary_data1 = self._prepare_summary_data(point_counts1, df1["QSOPoints"].sum())
        summary_data2 = self._prepare_summary_data(point_counts2, df2["QSOPoints"].sum())
        
        table_data = []
        all_point_levels = sorted(list(set(summary_data1.keys()) | set(summary_data2.keys()) - {'TOTAL', 'AVG'}))

        for level in all_point_levels:
            row = [f'{level}-PT QSOs', f'{summary_data1.get(level, 0):,.0f}', f'{summary_data2.get(level, 0):,.0f}']
            table_data.append(row)
        
        table_data.append(['-'*15, '-'*15, '-'*15])
        table_data.append(['TOTAL QSOs', f'{summary_data1.get("TOTAL", 0):,.0f}', f'{summary_data2.get("TOTAL", 0):,.0f}'])
        table_data.append(['AVG PTS/QSO', f'{summary_data1.get("AVG", 0.0):.2f}', f'{summary_data2.get("AVG", 0.0):.2f}'])
        
        table = fig.table(
            cellText=table_data,
            colLabels=['Metric', call1, call2],
            loc='bottom',
            cellLoc='center',
            bbox=[0.1, -0.2, 0.8, 0.25]
        )
        table.auto_set_font_size(False)
        table.set_fontsize(10)
        table.scale(1, 1.5)

        # --- Final Adjustments and Save ---
        plt.tight_layout(rect=[0, 0, 1, 0.96])
        plt.subplots_adjust(bottom=0.2)
        
        output_filename = os.path.join(output_path, f"{self.report_id}_{call1}_{call2}.png")
        try:
            plt.savefig(output_filename, bbox_inches='tight', dpi=150)
            plt.close(fig)
            logging.info(f"Successfully generated '{self.report_name}' and saved to {output_filename}")
            return f"'{self.report_name}' saved to {output_filename}"
        except Exception as e:
            logging.error(f"Error saving chart: {e}")
            plt.close(fig)
            return f"Error generating report '{self.report_name}'"

    def _prepare_summary_data(self, point_counts, total_points):
        data = {level: count for level, count in point_counts.items()}
        total_qsos = point_counts.sum()
        data['TOTAL'] = total_qsos
        data['AVG'] = total_points / total_qsos if total_qsos > 0 else 0
        return data
>>>>>>> 7452af0b
<|MERGE_RESOLUTION|>--- conflicted
+++ resolved
@@ -1,14 +1,5 @@
 # Contest Log Analyzer/contest_tools/reports/chart_point_contribution.py
 #
-<<<<<<< HEAD
-# Purpose: Generates a stacked bar chart showing the point contribution
-#          of each continent for a multi-log comparison.
-#
-# Author: Mark Bailey, KD4D
-# Contact: kd4d@kd4d.org
-# Date: 2025-08-04
-# Version: 0.30.4-Beta
-=======
 # Purpose: Generates a comparative report with side-by-side pie charts and tables
 #          showing the breakdown of QSO points for two logs.
 #
@@ -16,7 +7,6 @@
 # Contact: kd4d@kd4d.org
 # Date: 2025-08-05
 # Version: 0.30.0-Beta
->>>>>>> 7452af0b
 #
 # Copyright (c) 2025 Mark Bailey, KD4D
 #
@@ -27,66 +17,6 @@
 # License, v. 2.0. If a copy of the MPL was not distributed with this
 # file, You can obtain one at http://mozilla.org/MPL/2.0/.
 # --- Revision History ---
-<<<<<<< HEAD
-## [0.30.4-Beta] - 2025-08-04
-### Changed
-# - Reverted chart generation from Plotly back to Matplotlib/Seaborn.
-import pandas as pd
-import matplotlib.pyplot as plt
-import seaborn as sns
-from .report_interface import ReportInterface
-
-class PointContributionChart(ReportInterface):
-    report_name = "Point Contribution Breakdown"
-    report_id = "chart_point_contribution"
-    report_type = 'chart'
-
-    supports_single = False
-    supports_multi = True
-    supports_pairwise = False
-
-    def generate(self, output_path: str, **kwargs) -> str:
-        if not self.logs or len(self.logs) < 2:
-            return "This report requires at least two logs for comparison."
-
-        all_calls = [log.get_metadata().get('MyCall', f'Log {i+1}') for i, log in enumerate(self.logs)]
-        
-        continent_points = {call: {} for call in all_calls}
-        continents = set()
-
-        for i, log in enumerate(self.logs):
-            df = log.get_processed_data()
-            df_no_dupes = df[df['Dupe'] == False]
-            
-            points_by_cont = df_no_dupes.groupby('Continent')['QSOPoints'].sum().to_dict()
-            call = all_calls[i]
-            
-            for cont, points in points_by_cont.items():
-                continent_points[call][cont] = points
-                continents.add(cont)
-        
-        sorted_continents = sorted(list(continents))
-
-        df_plot = pd.DataFrame(continent_points).fillna(0).T
-        df_plot = df_plot[sorted_continents]
-
-        fig, ax = plt.subplots(figsize=(10, 6))
-        df_plot.plot(kind='bar', stacked=True, ax=ax)
-
-        ax.set_title('Point Contribution by Continent', fontsize=16)
-        ax.set_xlabel('Callsign')
-        ax.set_ylabel('Total Points')
-        ax.tick_params(axis='x', rotation=0)
-        ax.legend(title='Continent')
-        
-        plt.tight_layout()
-        
-        combo_id = '_vs_'.join(sorted(all_calls))
-        filename = f"{self.report_id}_all bands_{combo_id}.png"
-        filepath = self._save_figure(fig, output_path, filename)
-
-        return f"Point Contribution charts saved to:\n  - {filepath}"
-=======
 ## [0.30.0-Beta] - 2025-08-05
 # - Initial release of Version 0.30.0-Beta.
 # - Standardized all project files to a common baseline version.
@@ -201,5 +131,4 @@
         total_qsos = point_counts.sum()
         data['TOTAL'] = total_qsos
         data['AVG'] = total_points / total_qsos if total_qsos > 0 else 0
-        return data
->>>>>>> 7452af0b
+        return data