--- conflicted
+++ resolved
@@ -1,21 +1,11 @@
 # Contest Log Analyzer/contest_tools/reports/plot_point_rate.py
 #
-<<<<<<< HEAD
-# Purpose: Generates a plot showing the point rate (points per hour)
-#          for multiple logs.
-#
-# Author: Mark Bailey, KD4D
-# Contact: kd4d@kd4d.org
-# Date: 2025-08-04
-# Version: 0.30.4-Beta
-=======
 # Purpose: Generates a plot showing the cumulative point rate for one or more logs.
 #
 # Author: Mark Bailey, KD4D
 # Contact: kd4d@kd4d.org
 # Date: 2025-08-05
 # Version: 0.30.0-Beta
->>>>>>> 7452af0b
 #
 # Copyright (c) 2025 Mark Bailey, KD4D
 #
@@ -26,54 +16,6 @@
 # License, v. 2.0. If a copy of the MPL was not distributed with this
 # file, You can obtain one at http://mozilla.org/MPL/2.0/.
 # --- Revision History ---
-<<<<<<< HEAD
-## [0.30.4-Beta] - 2025-08-04
-### Changed
-# - Reverted plotting functions from Plotly back to Matplotlib and Seaborn.
-import pandas as pd
-import matplotlib.pyplot as plt
-from .report_interface import ReportInterface
-
-class PointRatePlots(ReportInterface):
-    report_name = "Point Rate Comparison Plots"
-    report_id = "point_rate_plots"
-    report_type = 'plot'
-
-    supports_single = False
-    supports_multi = True
-    supports_pairwise = False
-
-    def generate(self, output_path: str, **kwargs) -> str:
-        if not self.logs:
-            return "No logs available to generate point rate plots."
-
-        fig, ax = plt.subplots(figsize=(10, 6))
-        
-        for log in self.logs:
-            my_call = log.get_metadata().get('MyCall', 'UnknownCall')
-            df = log.get_processed_data()
-            df_no_dupes = df[df['Dupe'] == False]
-            
-            point_rate = df_no_dupes.set_index('Datetime')['QSOPoints'].resample('H').sum()
-            
-            ax.plot(point_rate.index, point_rate.values, marker='o', linestyle='-', label=my_call)
-
-        ax.set_title('Point Rate Comparison (Points per Hour)')
-        ax.set_xlabel('Contest Time')
-        ax.set_ylabel('Points per Hour')
-        ax.legend()
-        ax.grid(True)
-        
-        plt.tight_layout()
-        
-        all_calls = sorted([log.get_metadata().get('MyCall', f'Log{i+1}') for i, log in enumerate(self.logs)])
-        combo_id = '_vs_'.join(all_calls)
-
-        filename = f"{self.report_id}_all_plot.png"
-        filepath = self._save_figure(fig, output_path, filename)
-
-        return f"Point rate plots saved to:\n  - {filepath}"
-=======
 ## [0.30.0-Beta] - 2025-08-05
 # - Initial release of Version 0.30.0-Beta.
 # - Standardized all project files to a common baseline version.
@@ -159,5 +101,3 @@
             plt.close(fig)
             return f"Error generating report '{self.report_name}'"
 
-This is the final bundle. The multi-file update is now complete.
->>>>>>> 7452af0b
